"""
NetworKit -- an interactive tool suite for high-performance network analysis.

NetworKit is an open-source software package for high-performance
analysis of large complex networks. Complex networks are equally
attractive and challenging targets for data mining, and novel
algorithmic solutions, including parallelization, are required to handle
data sets containing billions of connections. Our goal for NetworKit is
to package results of our algorithm engineering efforts and put them
into the hands of domain experts. NetworKit is a hybrid combining the
performance of kernels written in C++ with a convenient Python
frontend. The package targets shared-memory platforms with OpenMP support.
The current feature set includes various analytics kernels such as connected components, diameter, clustering
coefficients, community detection, k-core decomposition, degree assortativity
and multiple centrality indices, as well as a
collection of graph generators. Scaling to massive networks is enabled by techniques such as parallel and sampling-based approximation algorithms.
NetworKit is geared towards large networks and satisfies three important
criteria: High performance, interactive workflows
and integration into the Python ecosystem of tools for data analysis and
scientific computation.


Usage examples can be found on http://nbviewer.ipython.org/urls/networkit.iti.kit.edu/data/uploads/docs/NetworKit_UserGuide.ipynb
"""

__author__ = "Christian Staudt"
__copyright__ = "Copyright (c) 2014 Christan Staudt"
<<<<<<< HEAD
__credits__ = ["Lukas Barth", "Miriam Beddig", "Elisabetta Bergamini", "Stefan Bertsch", "Pratistha Bhattarai", "Andreas Bilke", "Simon Bischof", \
	"Guido Brückner", "Mark Erb", "Patrick Flick", "Michael Hamann", "Lukas Hartmann", "Daniel Hoske", "Gerd Lindner", "Moritz v. Looz", "Yassine Marrakchi", "Henning Meyerhenke", \
	"Manuel Penschuck", "Marcel Radermacher", "Klara Reichard", "Marvin Ritter", "Aleksejs Sazonovs", "Hung Tran", "Florian Weber", "Michael Wegner", "Jörg Weisbarth", "Kolja Esders"]
=======
__credits__ = ["Eugenio Angriman", "Lukas Barth", "Miriam Beddig", "Elisabetta Bergamini", "Stefan Bertsch", "Pratistha Bhattarai", "Andreas Bilke", "Simon Bischof", \
 "Guido Brückner", "Mark Erb", "Kolja Esders", "Patrick Flick", "Michael Hamann", "Lukas Hartmann", "Daniel Hoske", "Gerd Lindner", "Moritz v. Looz", "Yassine Marrakchi", "Henning Meyerhenke", \
 "Marcel Radermacher", "Klara Reichard", "Marvin Ritter", "Aleksejs Sazonovs", "Florian Weber", "Michael Wegner", "Jörg Weisbarth"]
>>>>>>> efc46a0c
__license__ = "MIT"
__version__ = "4.5"

# standard library modules
import csv
import os
import logging
import sys

# local imports
from . import stopwatch
from . import graph
from . import graphio
from . import community
from . import centrality
from . import generators
from . import structures
from . import engineering
from . import distance
from . import components
from . import dynamic
from . import gephi
from . import partitioning
from . import coloring
from . import workflows
from . import flow
from . import plot
from . import sparsification
from . import scd
from . import clique
from . import globals
from . import linkprediction
from . import correlation
from . import matching
from . import coarsening
from . import simulation
from . import stats
from . import sampling
from . import viz
from . import randomization
from .profiling import profiling

try:
	from . import viztasks
except ImportError as importError:
	print(
		"""WARNING: some dependencies are not satisfied which are needed to use the
		'viztasks' submodule""")
	print(importError)

#--------- Top Level Classes and Functions ----------------#
#

# Some functions and classes should be directly available from the top module

# TODO: introduce settings module

# extension imports
from _NetworKit import getLogLevel, setLogLevel, setPrintLocation, enableNestedParallelism, setNumberOfThreads, getCurrentNumberOfThreads, getMaxNumberOfThreads, none, setSeed

# local imports into the top namespace
from .graph import Graph
from .structures import Partition, Cover
from .graphio import readGraph, writeGraph, readGraphs, Format


def overview(G):
	"""
		This function collects some basic information about the given graph and prints it to the terminal.
	"""
	n = G.numberOfNodes()
	degrees = centrality.DegreeCentrality(
		G, ignoreSelfLoops=G.numberOfSelfLoops() == 0).run().scores()
	numSelfLoops = G.numberOfSelfLoops()

	def getIsolatedNodes(degrees):
		sequence = sorted(degrees)
		i = 0
		nIsolated = 0
		while i < len(sequence) and sequence[i] == 0:
			nIsolated += 1
			i += 1
		return nIsolated

	def getClusteringCoefficient(G):
		lcc = centrality.LocalClusteringCoefficient(G, True).run().scores()
		return sum(lcc) / n

	def getComponentPartition(G):
		if G.isDirected():
			cc = components.StronglyConnectedComponents(G).run()
		else:
			cc = components.ConnectedComponents(G).run()
		return cc.getPartition()

	print("Network Properties for:\t\t{}".format(G.getName()))
	print("nodes, edges\t\t\t{}, {}".format(n, G.numberOfEdges()))
	print("directed?\t\t\t{}".format("True" if G.isDirected() else "False"))
	print("weighted?\t\t\t{}".format("True" if G.isWeighted() else "False"))
	print("isolated nodes\t\t\t{}".format(getIsolatedNodes(degrees)))
	print("self-loops\t\t\t{}".format(numSelfLoops))
	print("density\t\t\t\t{:.6f}".format(G.density()))
	if numSelfLoops == 0 and not G.isDirected():
		print("clustering coefficient\t\t{:.6f}".format(
			getClusteringCoefficient(G)))
	print("min/max/avg degree\t\t{:d}, {:d}, {:.6f}".format(
		int(min(degrees)), int(max(degrees)),
		sum(degrees) / n))
	print("degree assortativity\t\t{:.6f}".format(
		correlation.Assortativity(G, degrees).run().getCoefficient()))
	cp = getComponentPartition(G)
	lcs = max(cp.subsetSizes())
	print("number of connected components\t{}".format(cp.numberOfSubsets()))
	print("size of largest component\t{} ({:.2f} %)".format(
		lcs, 100 * lcs / n))


#-------- Setup ---------- #


def setup():
	""" This function is run once on module import to configure initial settings """
	setLogLevel("ERROR")  # set default loglevel for C++ code
	setPrintLocation(True)
	enableNestedParallelism()  # enable nested parallelism
	logging.basicConfig(
		level=logging.INFO)  # set default loglevel for Python code


setup()  # here the setup function is called once on import

# in general, no implementations here<|MERGE_RESOLUTION|>--- conflicted
+++ resolved
@@ -25,15 +25,9 @@
 
 __author__ = "Christian Staudt"
 __copyright__ = "Copyright (c) 2014 Christan Staudt"
-<<<<<<< HEAD
-__credits__ = ["Lukas Barth", "Miriam Beddig", "Elisabetta Bergamini", "Stefan Bertsch", "Pratistha Bhattarai", "Andreas Bilke", "Simon Bischof", \
-	"Guido Brückner", "Mark Erb", "Patrick Flick", "Michael Hamann", "Lukas Hartmann", "Daniel Hoske", "Gerd Lindner", "Moritz v. Looz", "Yassine Marrakchi", "Henning Meyerhenke", \
+__credits__ = ["Eugenio Angriman", "Lukas Barth", "Miriam Beddig", "Elisabetta Bergamini", "Stefan Bertsch", "Pratistha Bhattarai", "Andreas Bilke", "Simon Bischof", \
+	"Guido Brückner", "Mark Erb",  "Kolja Esders", "Patrick Flick", "Michael Hamann", "Lukas Hartmann", "Daniel Hoske", "Gerd Lindner", "Moritz v. Looz", "Yassine Marrakchi", "Henning Meyerhenke", \
 	"Manuel Penschuck", "Marcel Radermacher", "Klara Reichard", "Marvin Ritter", "Aleksejs Sazonovs", "Hung Tran", "Florian Weber", "Michael Wegner", "Jörg Weisbarth", "Kolja Esders"]
-=======
-__credits__ = ["Eugenio Angriman", "Lukas Barth", "Miriam Beddig", "Elisabetta Bergamini", "Stefan Bertsch", "Pratistha Bhattarai", "Andreas Bilke", "Simon Bischof", \
- "Guido Brückner", "Mark Erb", "Kolja Esders", "Patrick Flick", "Michael Hamann", "Lukas Hartmann", "Daniel Hoske", "Gerd Lindner", "Moritz v. Looz", "Yassine Marrakchi", "Henning Meyerhenke", \
- "Marcel Radermacher", "Klara Reichard", "Marvin Ritter", "Aleksejs Sazonovs", "Florian Weber", "Michael Wegner", "Jörg Weisbarth"]
->>>>>>> efc46a0c
 __license__ = "MIT"
 __version__ = "4.5"
 
