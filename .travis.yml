--- conflicted
+++ resolved
@@ -310,11 +310,7 @@
           packages: ['clang-format-8']
       script:
         - set -e
-<<<<<<< HEAD
         - ./check_code.sh -v
-=======
-        - ./check_code.sh
->>>>>>> 53a6932e
 
 script:
  - $CXX --version
